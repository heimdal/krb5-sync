dnl Find the compiler and linker flags for Kerberos.
dnl
dnl Finds the compiler and linker flags for linking with Kerberos libraries.
dnl Provides the --with-krb5, --with-krb5-include, and --with-krb5-lib
dnl configure options to specify non-standard paths to the Kerberos libraries.
dnl Uses krb5-config where available unless reduced dependencies is requested
dnl or --with-krb5-include or --with-krb5-lib are given.
dnl
dnl Provides the macro RRA_LIB_KRB5 and sets the substitution variables
dnl KRB5_CPPFLAGS, KRB5_LDFLAGS, and KRB5_LIBS.  Also provides
dnl RRA_LIB_KRB5_SWITCH to set CPPFLAGS, LDFLAGS, and LIBS to include the
dnl Kerberos libraries, saving the current values first, and
dnl RRA_LIB_KRB5_RESTORE to restore those settings to before the last
dnl RRA_LIB_KRB5_SWITCH.  HAVE_KERBEROS will always be defined if RRA_LIB_KRB5
dnl is used.
dnl
dnl If KRB5_CPPFLAGS, KRB5_LDFLAGS, or KRB5_LIBS are set before calling these
dnl macros, their values will be added to whatever the macros discover.
dnl
dnl Provides the RRA_LIB_KRB5_OPTIONAL macro, which should be used if Kerberos
dnl support is optional.  This macro will still always set the substitution
dnl variables, but they'll be empty unless --with-krb5 is given.  Also,
dnl HAVE_KERBEROS will be defined if --with-krb5 is given and
dnl $rra_use_kerberos will be set to "true".
dnl
dnl Sets the Automake conditional KRB5_USES_COM_ERR saying whether we use
dnl com_err, since if we're also linking with AFS libraries, we may have to
dnl change library ordering in that case.
dnl
dnl Depends on RRA_ENABLE_REDUCED_DEPENDS and RRA_SET_LDFLAGS.
dnl
dnl Also provides RRA_FUNC_KRB5_GET_INIT_CREDS_OPT_FREE_ARGS, which checks
dnl whether krb5_get_init_creds_opt_free takes one argument or two.  Defines
dnl HAVE_KRB5_GET_INIT_CREDS_OPT_FREE_2_ARGS if it takes two arguments.
dnl
dnl Also provides RRA_INCLUDES_KRB5, which are the headers to include when
dnl probing the Kerberos library properties.
dnl
dnl The canonical version of this file is maintained in the rra-c-util
dnl package, available at <http://www.eyrie.org/~eagle/software/rra-c-util/>.
dnl
dnl Written by Russ Allbery <rra@stanford.edu>
dnl Copyright 2005, 2006, 2007, 2008, 2009, 2010, 2011
dnl     The Board of Trustees of the Leland Stanford Junior University
dnl
dnl This file is free software; the authors give unlimited permission to copy
dnl and/or distribute it, with or without modifications, as long as this
dnl notice is preserved.

dnl Headers to include when probing for Kerberos library properties.
AC_DEFUN([RRA_INCLUDES_KRB5], [[
#if HAVE_KRB5_H
# include <krb5.h>
#else
# include <krb5/krb5.h>
#endif
]])

dnl Save the current CPPFLAGS, LDFLAGS, and LIBS settings and switch to
dnl versions that include the Kerberos flags.  Used as a wrapper, with
dnl RRA_LIB_KRB5_RESTORE, around tests.
AC_DEFUN([RRA_LIB_KRB5_SWITCH],
[rra_krb5_save_CPPFLAGS="$CPPFLAGS"
 rra_krb5_save_LDFLAGS="$LDFLAGS"
 rra_krb5_save_LIBS="$LIBS"
 CPPFLAGS="$KRB5_CPPFLAGS $CPPFLAGS"
 LDFLAGS="$KRB5_LDFLAGS $LDFLAGS"
 LIBS="$KRB5_LIBS $LIBS"])

dnl Restore CPPFLAGS, LDFLAGS, and LIBS to their previous values (before
dnl RRA_LIB_KRB5_SWITCH was called).
AC_DEFUN([RRA_LIB_KRB5_RESTORE],
[CPPFLAGS="$rra_krb5_save_CPPFLAGS"
 LDFLAGS="$rra_krb5_save_LDFLAGS"
 LIBS="$rra_krb5_save_LIBS"])

dnl Set KRB5_CPPFLAGS and KRB5_LDFLAGS based on rra_krb5_root,
dnl rra_krb5_libdir, and rra_krb5_includedir.
AC_DEFUN([_RRA_LIB_KRB5_PATHS],
[AS_IF([test x"$rra_krb5_libdir" != x],
    [KRB5_LDFLAGS="-L$rra_krb5_libdir"],
    [AS_IF([test x"$rra_krb5_root" != x],
        [RRA_SET_LDFLAGS([KRB5_LDFLAGS], [$rra_krb5_root])])])
 AS_IF([test x"$rra_krb5_includedir" != x],
    [KRB5_CPPFLAGS="-I$rra_krb5_includedir"],
    [AS_IF([test x"$rra_krb5_root" != x],
        [AS_IF([test x"$rra_krb5_root" != x/usr],
            [KRB5_CPPFLAGS="-I${rra_krb5_root}/include"])])])])

dnl Does the appropriate library checks for reduced-dependency Kerberos
dnl linkage.  The single argument, if true, says to fail if Kerberos could not
dnl be found.
AC_DEFUN([_RRA_LIB_KRB5_REDUCED],
[RRA_LIB_KRB5_SWITCH
 AC_CHECK_LIB([krb5], [krb5_init_context], [KRB5_LIBS="-lkrb5"],
     [AS_IF([test x"$1" = xtrue],
         [AC_MSG_ERROR([cannot find usable Kerberos library])])])
 LIBS="$KRB5_LIBS $LIBS"
 AC_CHECK_HEADERS([krb5.h krb5/krb5.h])
 AC_CHECK_FUNCS([krb5_get_error_message],
     [AC_CHECK_FUNCS([krb5_free_error_message])],
     [AC_CHECK_FUNCS([krb5_get_error_string], [],
         [AC_CHECK_FUNCS([krb5_get_err_txt], [],
             [AC_CHECK_LIB([ksvc], [krb5_svc_get_msg],
                 [KRB5_LIBS="$KRB5_LIBS -lksvc"
                  AC_DEFINE([HAVE_KRB5_SVC_GET_MSG], [1])
                  AC_CHECK_HEADERS([ibm_svc/krb5_svc.h], [], [],
                     [RRA_INCLUDES_KRB5])],
                 [AC_CHECK_LIB([com_err], [com_err],
                     [KRB5_LIBS="$KRB5_LIBS -lcom_err"],
                     [AC_MSG_ERROR([cannot find usable com_err library])])
                  AC_CHECK_HEADERS([et/com_err.h])])])])])
 RRA_LIB_KRB5_RESTORE])

dnl Does the appropriate library checks for Kerberos linkage when we don't
dnl have krb5-config or reduced dependencies.  The single argument, if true,
dnl says to fail if Kerberos could not be found.
AC_DEFUN([_RRA_LIB_KRB5_MANUAL],
[RRA_LIB_KRB5_SWITCH
 rra_krb5_extra=
 LIBS=
 AC_SEARCH_LIBS([res_search], [resolv], [],
    [AC_SEARCH_LIBS([__res_search], [resolv])])
 AC_SEARCH_LIBS([gethostbyname], [nsl])
 AC_SEARCH_LIBS([socket], [socket], [],
    [AC_CHECK_LIB([nsl], [socket], [LIBS="-lnsl -lsocket $LIBS"], [],
        [-lsocket])])
 AC_SEARCH_LIBS([crypt], [crypt])
 AC_SEARCH_LIBS([rk_simple_execve], [roken])
 rra_krb5_extra="$LIBS"
 LIBS="$rra_krb5_save_LIBS"
 AC_CHECK_LIB([krb5], [krb5_init_context],
    [KRB5_LIBS="-lkrb5 -lasn1 -lcom_err -lcrypto $rra_krb5_extra"],
    [AC_CHECK_LIB([krb5support], [krb5int_getspecific],
        [rra_krb5_extra="-lkrb5support $rra_krb5_extra"],
        [AC_CHECK_LIB([pthreads], [pthread_setspecific],
            [rra_krb5_pthread="-lpthreads"],
            [AC_CHECK_LIB([pthread], [pthread_setspecific],
                [rra_krb5_pthread="-lpthread"])])
         AC_CHECK_LIB([krb5support], [krb5int_setspecific],
            [rra_krb5_extra="-lkrb5support $rra_krb5_extra $rra_krb5_pthread"],
            [], [$rra_krb5_pthread $rra_krb5_extra])],
        [$rra_krb5_extra])
     AC_CHECK_LIB([com_err], [error_message],
        [rra_krb5_extra="-lcom_err $rra_krb5_extra"], [], [$rra_krb5_extra])
     AC_CHECK_LIB([ksvc], [krb5_svc_get_msg],
        [rra_krb5_extra="-lksvc $rra_krb5_extra"], [], [$rra_krb5_extra])
     AC_CHECK_LIB([k5crypto], [krb5int_hash_md5],
        [rra_krb5_extra="-lk5crypto $rra_krb5_extra"], [], [$rra_krb5_extra])
     AC_CHECK_LIB([k5profile], [profile_get_values],
        [rra_krb5_extra="-lk5profile $rra_krb5_extra"], [], [$rra_krb5_extra])
     AC_CHECK_LIB([krb5], [krb5_cc_default],
        [KRB5_LIBS="-lkrb5 $rra_krb5_extra"],
        [AS_IF([test x"$1" = xtrue],
            [AC_MSG_ERROR([cannot find usable Kerberos library])])],
        [$rra_krb5_extra])],
    [-lasn1 -lcom_err -lcrypto $rra_krb5_extra])
 LIBS="$KRB5_LIBS $LIBS"
 AC_CHECK_HEADERS([krb5.h krb5/krb5.h])
 AC_CHECK_FUNCS([krb5_get_error_message],
     [AC_CHECK_FUNCS([krb5_free_error_message])],
     [AC_CHECK_FUNCS([krb5_get_error_string], [],
         [AC_CHECK_FUNCS([krb5_get_err_txt], [],
             [AC_CHECK_FUNCS([krb5_svc_get_msg],
                 [AC_CHECK_HEADERS([ibm_svc/krb5_svc.h], [], [],
                     [RRA_INCLUDES_KRB5])],
                 [AC_CHECK_HEADERS([et/com_err.h])])])])])
 RRA_LIB_KRB5_RESTORE])

dnl Sanity-check the results of krb5-config and be sure we can really link a
dnl Kerberos program.  If that fails, clear KRB5_CPPFLAGS and KRB5_LIBS so
dnl that we know we don't have usable flags and fall back on the manual
dnl check.
AC_DEFUN([_RRA_LIB_KRB5_CHECK],
[RRA_LIB_KRB5_SWITCH
 AC_CHECK_FUNC([krb5_init_context],
    [RRA_LIB_KRB5_RESTORE],
    [RRA_LIB_KRB5_RESTORE
     KRB5_CPPFLAGS=
     KRB5_LIBS=
     _RRA_LIB_KRB5_PATHS
     _RRA_LIB_KRB5_MANUAL([$1])])])

dnl Determine Kerberos compiler and linker flags from krb5-config.  Does the
dnl additional probing we need to do to uncover error handling features, and
dnl falls back on the manual checks.
AC_DEFUN([_RRA_LIB_KRB5_CONFIG],
<<<<<<< HEAD
[AC_ARG_VAR([PATH_KRB5_CONFIG], [Path to krb5-config])
 AS_IF([test x"$rra_krb5_root" != x && test -z "$PATH_KRB5_CONFIG"],
     [AS_IF([test -x "${rra_krb5_root}/bin/krb5-config"],
         [PATH_KRB5_CONFIG="${rra_krb5_root}/bin/krb5-config"])],
     [AC_PATH_PROG([PATH_KRB5_CONFIG], [krb5-config], [],
         [${PATH}:/usr/kerberos/bin])])
 AS_IF([test x"$PATH_KRB5_CONFIG" != x && test -x "$PATH_KRB5_CONFIG"],
     [AC_CACHE_CHECK([for krb5 support in krb5-config],
         [rra_cv_lib_krb5_config],
         [AS_IF(["$PATH_KRB5_CONFIG" 2>&1 | grep krb5 >/dev/null 2>&1],
             [rra_cv_lib_krb5_config=yes],
             [rra_cv_lib_krb5_config=no])])
      AS_IF([test x"$rra_cv_lib_krb5_config" = xyes],
          [KRB5_CPPFLAGS=`"$PATH_KRB5_CONFIG" --cflags krb5 2>/dev/null`
           KRB5_LIBS=`"$PATH_KRB5_CONFIG" --libs krb5 2>/dev/null`],
          [KRB5_CPPFLAGS=`"$PATH_KRB5_CONFIG" --cflags 2>/dev/null`
           KRB5_LIBS=`"$PATH_KRB5_CONFIG" --libs 2>/dev/null`])
      KRB5_CPPFLAGS=`echo "$KRB5_CPPFLAGS" | sed 's%-I/usr/include %%'`
      KRB5_CPPFLAGS=`echo "$KRB5_CPPFLAGS" | sed 's%-I/usr/include$%%'`
      _RRA_LIB_KRB5_CHECK([$1])
      RRA_LIB_KRB5_SWITCH
      AC_CHECK_HEADERS([krb5.h krb5/krb5.h])
      AC_CHECK_FUNCS([krb5_get_error_message],
          [AC_CHECK_FUNCS([krb5_free_error_message])],
          [AC_CHECK_FUNCS([krb5_get_error_string], [],
              [AC_CHECK_FUNCS([krb5_get_err_txt], [],
                  [AC_CHECK_FUNCS([krb5_svc_get_msg],
                      [AC_CHECK_HEADERS([ibm_svc/krb5_svc.h], [], [],
                          [RRA_INCLUDES_KRB5])],
                      [AC_CHECK_HEADERS([et/com_err.h])])])])])
      RRA_LIB_KRB5_RESTORE],
     [_RRA_LIB_KRB5_PATHS
      _RRA_LIB_KRB5_MANUAL([$1])])])
=======
[RRA_KRB5_CONFIG([${rra_krb5_root}], [krb5], [KRB5],
    [_RRA_LIB_KRB5_CHECK([$1])
     RRA_LIB_KRB5_SWITCH
     AC_CHECK_HEADERS([krb5.h krb5/krb5.h])
     AC_CHECK_FUNCS([krb5_get_error_message],
         [AC_CHECK_FUNCS([krb5_free_error_message])],
         [AC_CHECK_FUNCS([krb5_get_error_string], [],
             [AC_CHECK_FUNCS([krb5_get_err_txt], [],
                 [AC_CHECK_FUNCS([krb5_svc_get_msg],
                     [AC_CHECK_HEADERS([ibm_svc/krb5_svc.h], [], [],
                         [RRA_INCLUDES_KRB5])],
                     [AC_CHECK_HEADERS([et/com_err.h])])])])])
     RRA_LIB_KRB5_RESTORE],
    [_RRA_LIB_KRB5_PATHS
     _RRA_LIB_KRB5_MANUAL([$1])])])
>>>>>>> 66c62268

dnl The core of the library checking, shared between RRA_LIB_KRB5 and
dnl RRA_LIB_KRB5_OPTIONAL.  The single argument, if "true", says to fail if
dnl Kerberos could not be found.
AC_DEFUN([_RRA_LIB_KRB5_INTERNAL],
[AC_REQUIRE([RRA_ENABLE_REDUCED_DEPENDS])
 AS_IF([test x"$rra_reduced_depends" = xtrue],
    [_RRA_LIB_KRB5_PATHS
     _RRA_LIB_KRB5_REDUCED([$1])],
    [AS_IF([test x"$rra_krb5_includedir" = x && test x"$rra_krb5_libdir" = x],
        [_RRA_LIB_KRB5_CONFIG([$1])],
        [_RRA_LIB_KRB5_PATHS
         _RRA_LIB_KRB5_MANUAL([$1])])])
 rra_krb5_uses_com_err=false
 AS_CASE([$LIBS], [*-lcom_err*], [rra_krb5_uses_com_err=true])
 AM_CONDITIONAL([KRB5_USES_COM_ERR], [test x"$rra_krb5_uses_com_err" = xtrue])])

dnl The main macro for packages with mandatory Kerberos support.
AC_DEFUN([RRA_LIB_KRB5],
[rra_krb5_root=
 rra_krb5_libdir=
 rra_krb5_includedir=
 rra_use_kerberos=true
 AC_SUBST([KRB5_CPPFLAGS])
 AC_SUBST([KRB5_LDFLAGS])
 AC_SUBST([KRB5_LIBS])

 AC_ARG_WITH([krb5],
    [AS_HELP_STRING([--with-krb5=DIR],
        [Location of Kerberos headers and libraries])],
    [AS_IF([test x"$withval" != xyes && test x"$withval" != xno],
        [rra_krb5_root="$withval"])])
 AC_ARG_WITH([krb5-include],
    [AS_HELP_STRING([--with-krb5-include=DIR],
        [Location of Kerberos headers])],
    [AS_IF([test x"$withval" != xyes && test x"$withval" != xno],
        [rra_krb5_includedir="$withval"])])
 AC_ARG_WITH([krb5-lib],
    [AS_HELP_STRING([--with-krb5-lib=DIR],
        [Location of Kerberos libraries])],
    [AS_IF([test x"$withval" != xyes && test x"$withval" != xno],
        [rra_krb5_libdir="$withval"])])
 _RRA_LIB_KRB5_INTERNAL([true])
 AC_DEFINE([HAVE_KERBEROS], 1, [Define to enable Kerberos features.])])

dnl The main macro for packages with optional Kerberos support.
AC_DEFUN([RRA_LIB_KRB5_OPTIONAL],
[rra_krb5_root=
 rra_krb5_libdir=
 rra_krb5_includedir=
 rra_use_kerberos=
 AC_SUBST([KRB5_CPPFLAGS])
 AC_SUBST([KRB5_LDFLAGS])
 AC_SUBST([KRB5_LIBS])

 AC_ARG_WITH([krb5],
    [AS_HELP_STRING([--with-krb5@<:@=DIR@:>@],
        [Location of Kerberos headers and libraries])],
    [AS_IF([test x"$withval" = xno],
        [rra_use_kerberos=false],
        [AS_IF([test x"$withval" != xyes], [rra_krb5_root="$withval"])
         rra_use_kerberos=true])])
 AC_ARG_WITH([krb5-include],
    [AS_HELP_STRING([--with-krb5-include=DIR],
        [Location of Kerberos headers])],
    [AS_IF([test x"$withval" != xyes && test x"$withval" != xno],
        [rra_krb5_includedir="$withval"])])
 AC_ARG_WITH([krb5-lib],
    [AS_HELP_STRING([--with-krb5-lib=DIR],
        [Location of Kerberos libraries])],
    [AS_IF([test x"$withval" != xyes && test x"$withval" != xno],
        [rra_krb5_libdir="$withval"])])

 AS_IF([test x"$rra_use_kerberos" != xfalse],
     [AS_IF([test x"$rra_use_kerberos" = xtrue],
         [_RRA_LIB_KRB5_INTERNAL([true])],
         [_RRA_LIB_KRB5_INTERNAL([false])])],
     [AM_CONDITIONAL([KRB5_USES_COM_ERR], [false])])
 AS_IF([test x"$KRB5_LIBS" != x],
    [AC_DEFINE([HAVE_KERBEROS], 1, [Define to enable Kerberos features.])])])

dnl Source used by RRA_FUNC_KRB5_GET_INIT_CREDS_OPT_FREE_ARGS.
AC_DEFUN([_RRA_FUNC_KRB5_OPT_FREE_ARGS_SOURCE], [RRA_INCLUDES_KRB5] [[
int
main(void)
{
    krb5_get_init_creds_opt *opts;
    krb5_context c;
    krb5_get_init_creds_opt_free(c, opts);
}
]])

dnl Check whether krb5_get_init_creds_opt_free takes one argument or two.
dnl Early Heimdal used to take a single argument.  Defines
dnl HAVE_KRB5_GET_INIT_CREDS_OPT_FREE_2_ARGS if it takes two arguments.
dnl
dnl Should be called with RRA_LIB_KRB5_SWITCH active.
AC_DEFUN([RRA_FUNC_KRB5_GET_INIT_CREDS_OPT_FREE_ARGS],
[AC_CACHE_CHECK([if krb5_get_init_creds_opt_free takes two arguments],
    [rra_cv_func_krb5_get_init_creds_opt_free_args],
    [AC_COMPILE_IFELSE([AC_LANG_SOURCE([_RRA_FUNC_KRB5_OPT_FREE_ARGS_SOURCE])],
        [rra_cv_func_krb5_get_init_creds_opt_free_args=yes],
        [rra_cv_func_krb5_get_init_creds_opt_free_args=no])])
 AS_IF([test $rra_cv_func_krb5_get_init_creds_opt_free_args = yes],
    [AC_DEFINE([HAVE_KRB5_GET_INIT_CREDS_OPT_FREE_2_ARGS], 1,
        [Define if krb5_get_init_creds_opt_free takes two arguments.])])])<|MERGE_RESOLUTION|>--- conflicted
+++ resolved
@@ -185,41 +185,6 @@
 dnl additional probing we need to do to uncover error handling features, and
 dnl falls back on the manual checks.
 AC_DEFUN([_RRA_LIB_KRB5_CONFIG],
-<<<<<<< HEAD
-[AC_ARG_VAR([PATH_KRB5_CONFIG], [Path to krb5-config])
- AS_IF([test x"$rra_krb5_root" != x && test -z "$PATH_KRB5_CONFIG"],
-     [AS_IF([test -x "${rra_krb5_root}/bin/krb5-config"],
-         [PATH_KRB5_CONFIG="${rra_krb5_root}/bin/krb5-config"])],
-     [AC_PATH_PROG([PATH_KRB5_CONFIG], [krb5-config], [],
-         [${PATH}:/usr/kerberos/bin])])
- AS_IF([test x"$PATH_KRB5_CONFIG" != x && test -x "$PATH_KRB5_CONFIG"],
-     [AC_CACHE_CHECK([for krb5 support in krb5-config],
-         [rra_cv_lib_krb5_config],
-         [AS_IF(["$PATH_KRB5_CONFIG" 2>&1 | grep krb5 >/dev/null 2>&1],
-             [rra_cv_lib_krb5_config=yes],
-             [rra_cv_lib_krb5_config=no])])
-      AS_IF([test x"$rra_cv_lib_krb5_config" = xyes],
-          [KRB5_CPPFLAGS=`"$PATH_KRB5_CONFIG" --cflags krb5 2>/dev/null`
-           KRB5_LIBS=`"$PATH_KRB5_CONFIG" --libs krb5 2>/dev/null`],
-          [KRB5_CPPFLAGS=`"$PATH_KRB5_CONFIG" --cflags 2>/dev/null`
-           KRB5_LIBS=`"$PATH_KRB5_CONFIG" --libs 2>/dev/null`])
-      KRB5_CPPFLAGS=`echo "$KRB5_CPPFLAGS" | sed 's%-I/usr/include %%'`
-      KRB5_CPPFLAGS=`echo "$KRB5_CPPFLAGS" | sed 's%-I/usr/include$%%'`
-      _RRA_LIB_KRB5_CHECK([$1])
-      RRA_LIB_KRB5_SWITCH
-      AC_CHECK_HEADERS([krb5.h krb5/krb5.h])
-      AC_CHECK_FUNCS([krb5_get_error_message],
-          [AC_CHECK_FUNCS([krb5_free_error_message])],
-          [AC_CHECK_FUNCS([krb5_get_error_string], [],
-              [AC_CHECK_FUNCS([krb5_get_err_txt], [],
-                  [AC_CHECK_FUNCS([krb5_svc_get_msg],
-                      [AC_CHECK_HEADERS([ibm_svc/krb5_svc.h], [], [],
-                          [RRA_INCLUDES_KRB5])],
-                      [AC_CHECK_HEADERS([et/com_err.h])])])])])
-      RRA_LIB_KRB5_RESTORE],
-     [_RRA_LIB_KRB5_PATHS
-      _RRA_LIB_KRB5_MANUAL([$1])])])
-=======
 [RRA_KRB5_CONFIG([${rra_krb5_root}], [krb5], [KRB5],
     [_RRA_LIB_KRB5_CHECK([$1])
      RRA_LIB_KRB5_SWITCH
@@ -235,7 +200,6 @@
      RRA_LIB_KRB5_RESTORE],
     [_RRA_LIB_KRB5_PATHS
      _RRA_LIB_KRB5_MANUAL([$1])])])
->>>>>>> 66c62268
 
 dnl The core of the library checking, shared between RRA_LIB_KRB5 and
 dnl RRA_LIB_KRB5_OPTIONAL.  The single argument, if "true", says to fail if
