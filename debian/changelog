--- conflicted
+++ resolved
@@ -1,13 +1,4 @@
-<<<<<<< HEAD
-krb5-sync (3.0-1su2) stable-kdc; urgency=medium
-
-  * Stanford local package.
-  * Rebuild for wheezy.
-  * Re-add the multiarch changes.
-
- -- Russ Allbery <rra@debian.org>  Wed, 09 Apr 2014 16:15:31 -0700
-
-krb5-sync (3.0-1su1) oldstable-kdc; urgency=low
+krb5-sync (3.0-3su1) stable-kdc; urgency=medium
 
   * Separate Stanford-local krb5-sync package built against Heimdal.  The
     main krb5-sync package is now being built against MIT Kerberos for
@@ -16,12 +7,10 @@
     patched Heimdal KDC until the Heimdal support is integrated and the
     main package can build both plugins.  For the time being, we also
     build a version of krb5-sync-tools linked with Heimdal.
-  * Back out of the multiarch changes, since multiarch was not supported
-    in squeeze.
   * Change build dependency to heimdal-dev.
 
  -- Russ Allbery <rra@debian.org>  Tue, 10 Dec 2013 18:33:26 -0800
-=======
+
 krb5-sync (3.0-3) unstable; urgency=medium
 
   * The change in 3.0-3 fixed the test suite failure on all architectures
@@ -38,7 +27,6 @@
     queuing changes.  (Closes: #738364)
 
  -- Russ Allbery <rra@debian.org>  Sun, 09 Feb 2014 13:41:36 -0800
->>>>>>> 314796fa
 
 krb5-sync (3.0-1) unstable; urgency=low
 
