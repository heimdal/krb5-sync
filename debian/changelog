--- conflicted
+++ resolved
@@ -1,5 +1,4 @@
-<<<<<<< HEAD
-krb5-sync (3.0-3su1) stable-kdc; urgency=medium
+krb5-sync (3.1-1su1) stable-kdc; urgency=medium
 
   * Separate Stanford-local krb5-sync package built against Heimdal.  The
     main krb5-sync package is now being built against MIT Kerberos for
@@ -10,8 +9,8 @@
     build a version of krb5-sync-tools linked with Heimdal.
   * Change build dependency to heimdal-dev.
 
- -- Russ Allbery <rra@debian.org>  Tue, 10 Dec 2013 18:33:26 -0800
-=======
+ -- Jon C. Robertson <jonrober@stanford.edu>  Thu, 27 Aug 2015 11:18:48 -0700
+
 krb5-sync (3.1-1) unstable; urgency=medium
 
   * New upstream release.
@@ -32,7 +31,6 @@
   * Enable parallel builds.
 
  -- Russ Allbery <rra@debian.org>  Sun, 13 Apr 2014 11:14:45 -0700
->>>>>>> f54e90f8
 
 krb5-sync (3.0-3) unstable; urgency=medium
 
